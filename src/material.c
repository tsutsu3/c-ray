--- conflicted
+++ resolved
@@ -49,15 +49,8 @@
  translucent,
  transparent*/
 
-<<<<<<< HEAD
-bool lambertianScatter(struct lightRay incident, struct intersection isect, struct color attenuation, struct lightRay scattered) {
-	
-}
 
-void assignScatter(struct BSDF *mat) {
-=======
 /*void assignScatter(struct BSDF *mat) {
->>>>>>> 063371b8
 	switch (mat->type) {
 		case lambertian:
 			mat->scatter = lambertianScatter;
@@ -66,8 +59,4 @@
 		default:
 			break;
 	}
-<<<<<<< HEAD
-}
-=======
-}*/
->>>>>>> 063371b8
+}*/