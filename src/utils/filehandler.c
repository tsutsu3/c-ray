--- conflicted
+++ resolved
@@ -29,14 +29,10 @@
 	if (ferror(f) != 0) {
 		logr(warning, "Error reading file\n");
 	} else {
-<<<<<<< HEAD
 		logr(warning, "Failed to read input file from %s", inputFileName);
 		free(buf);
 		fclose(f);
 		return NULL;
-=======
-		buf[len] = '\0';
->>>>>>> 062d4491
 	}
 	if (bytes) *bytes = len;
 	return buf;
