--- conflicted
+++ resolved
@@ -522,8 +522,6 @@
 	}
 }
 
-<<<<<<< HEAD
-=======
 struct vector randomInUnitSphere() {
 	struct vector vec = (struct vector){0.0, 0.0, 0.0, false};
 	do {
@@ -533,7 +531,7 @@
 	} while (squaredVectorLength(&vec) >= 1.0);
 	return vec;
 }
->>>>>>> 063371b8
+
 /*struct color getPixel(int x, int y) {
 	struct color output = {0.0, 0.0, 0.0, 0.0};
 	output.red = mainRenderer.renderBuffer[(x + (mainRenderer.image->size.height - y) * mainRenderer.image->size.width)*3 + 0];
@@ -542,8 +540,6 @@
 	output.alpha = 1.0;
 	return output;
 }*/
-<<<<<<< HEAD
-
 
 struct color colorForUV(struct material mtl, struct coord uv) {
 	struct color output = {0.0, 0.0, 0.0, 0.0};
@@ -551,66 +547,7 @@
 	
 	int x = (int)uv.x;
 	int y = (int)uv.y;
-	
-	output.red = mtl.texture->imgData[(x + (*mtl.texture->height - y) * *mtl.texture->width)*3 + 0];
-	output.green = mtl.texture->imgData[(x + (*mtl.texture->height - y) * *mtl.texture->width)*3 + 1];
-	output.blue = mtl.texture->imgData[(x + (*mtl.texture->height - y) * *mtl.texture->width)*3 + 2];
-	
-	return output;
-}
-=======
->>>>>>> 063371b8
-
-
-struct color colorForUV(struct material mtl, struct coord uv) {
-	struct color output = {0.0, 0.0, 0.0, 0.0};
-	//We need to combine the given uv, material texture coordinates, and magic to resolve this color.
-	
-	int x = (int)uv.x;
-	int y = (int)uv.y;
-	
-<<<<<<< HEAD
-	do {
-		//closestIntersection, also often called 't', distance to closest intersection
-		//Used to figure out the nearest intersection
-		double closestIntersection = 20000.0;
-		double temp;
-		int currentSphere = -1;
-		int currentPolygon = -1;
-		unsigned sphereAmount = scene->sphereCount;
-		unsigned lightSourceAmount = scene->lightCount;
-		unsigned objCount = scene->objCount;
-		
-		struct material currentMaterial;
-		struct vector surfaceNormal = {0.0, 0.0, 0.0, false};
-		struct coord  uv          = {0.0, 0.0};
-		struct coord textureCoord = {0.0, 0.0};
-		struct vector hitpoint;
-		
-		for (unsigned i = 0; i < sphereAmount; ++i) {
-			if (rayIntersectsWithSphere(incidentRay, &scene->spheres[i], &closestIntersection)) {
-				currentSphere = i;
-				currentMaterial = scene->spheres[currentSphere].material;
-			}
-		}
-		
-		isectInfo->distance = closestIntersection;
-		isectInfo->surfaceNormal = surfaceNormal;
-		for (unsigned o = 0; o < objCount; o++) {
-			if (rayIntersectsWithNode(scene->objs[o].tree, incidentRay, isectInfo)) {
-				currentPolygon      = isectInfo->polyIndex;
-				closestIntersection = isectInfo->distance;
-				surfaceNormal          = isectInfo->surfaceNormal;
-				uv                  = isectInfo->uv;
-				getSurfaceProperties(isectInfo->polyIndex, uv, &surfaceNormal, &textureCoord);
-				currentMaterial = scene->objs[o].materials[isectInfo->mtlIndex];
-				if (currentMaterial.hasTexture) {
-					currentMaterial.diffuse = colorForUV(scene->objs[o].materials[isectInfo->mtlIndex], textureCoord);
-				}
-				currentSphere = -1;
-			}
-		}
-=======
+  
 	output.red = mtl.texture->imgData[(x + (*mtl.texture->height - y) * *mtl.texture->width)*3 + 0];
 	output.green = mtl.texture->imgData[(x + (*mtl.texture->height - y) * *mtl.texture->width)*3 + 1];
 	output.blue = mtl.texture->imgData[(x + (*mtl.texture->height - y) * *mtl.texture->width)*3 + 2];
@@ -648,7 +585,6 @@
 	if (rec.didIntersect) {
 		struct lightRay scattered = {};
 		struct color attenuation = {};
->>>>>>> 063371b8
 		
 		if (depth < 5 && lambertianScatter(&rec, incidentRay, &attenuation, &scattered)) {
 			struct color newColor = pathTrace(&scattered, scene, depth + 1);
