//
//  raytrace.c
//  C-Ray
//
//  Created by Valtteri Koskivuori on 27/04/2017.
//  Copyright © 2017 Valtteri Koskivuori. All rights reserved.
//

#include "includes.h"
#include "raytrace.h"

#include "scene.h"
#include "camera.h"
#include "poly.h"
#include "light.h"
#include "obj.h"
#include "bbox.h"
#include "kdtree.h"


/**
 Traverse a k-d tree and see if a ray collides with a polygon.

<<<<<<< HEAD
//TODO: Move this to kdtree.c
=======
 @param node Given tree to traverse
 @param ray Ray to check intersection on
 @param info Shading information
 @return True if ray hits a polygon in a leaf node, otherwise false
 */
>>>>>>> 505463a5
bool rayIntersectsWithNode(struct kdTreeNode *node, struct lightRay *ray, struct shadeInfo *info) {
	if (rayIntersectWithAABB(node->bbox, ray, &info->closestIntersection)) {
		struct vector normal;
		struct coord uv;
		bool hasHit = false;
		
		if (node->left->polyCount > 0 || node->right->polyCount > 0) {
			//Recurse down both sides
			bool hitLeft  = rayIntersectsWithNode(node->left, ray, info);
			bool hitRight = rayIntersectsWithNode(node->right, ray, info);
			
			return hitLeft || hitRight;
		} else {
			//This is a leaf, so check all polys
			for (int i = 0; i < node->polyCount; i++) {
				if (rayIntersectsWithPolygon(ray, &node->polygons[i], &info->closestIntersection, &normal, &uv)) {
					hasHit = true;
					info->type = hitTypePolygon;
					info->normal = normal;
					info->uv = uv;
					info->objIndex = node->polygons[i].polyIndex;
					info->mtlIndex = node->polygons[i].materialIndex;
				}
			}
			if (hasHit) {
				info->hasHit = true;
				return true;
			}
			return false;
		}
	}
	return false;
}

//#define SMOOTH
//#define UV

void getSurfaceProperties(int polyIndex,
					  const struct coord uv,
					  struct vector *calculatedNormal,
					  struct coord *textureCoord) {
#ifdef SMOOTH
	//If smooth shading enabled
	struct vector n0 = normalArray[polygonArray[polyIndex].normalIndex[0]];
	struct vector n1 = normalArray[polygonArray[polyIndex].normalIndex[1]];
	struct vector n2 = normalArray[polygonArray[polyIndex].normalIndex[2]];
	
	// (1 - uv.x - uv.y) * n0
	//+ uv.x * n1
	//+ uv.y * n2;
	
	struct vector scaled0 = vectorScale((1 - uv.x - uv.y), &n0);
	struct vector scaled1 = vectorScale(uv.x, &n1);
	
	struct vector add0 = addVectors(&scaled0, &scaled1);
	struct vector add1 = vectorScale(uv.y, &n2);
	
	*calculatedNormal = addVectors(&add0, &add1);
#endif

#ifdef UV
	*calculatedNormal = normalizeVector(calculatedNormal);
	//Texture coords
	struct vector s0 = textureArray[polygonArray[polyIndex].textureIndex[0]];
	struct vector s1 = textureArray[polygonArray[polyIndex].textureIndex[1]];
	struct vector s2 = textureArray[polygonArray[polyIndex].textureIndex[2]];
	
	// (1 - uv.x - uv.y) * st0 + uv.x * st1 + uv.y * st2;
	
	double u = (1 - uv.x - uv.y);
	u = u * s0.x;
	u = u * s0.y;
	u = u * s0.z;
	
	//double v = vectorScale(uv.x, &s1), vectorScale(uv.y, s2);
	
	//textureCoord = uvFromValues(u, <#double v#>)
#endif
}

/**
 Returns a computed color based on a given ray and world scene
 
 @param incidentRay View ray to be cast into a scene
 @param worldScene Scene the ray is cast into
 @return Color value with full precision (double)
 */
struct color rayTrace(struct lightRay *incidentRay, struct scene *worldScene) {
	//Raytrace a given light ray with a given scene, then return the color value for that ray
	struct color output = {0.0f,0.0f,0.0f};
	int bounces = 0;
	double contrast = worldScene->camera->contrast;
	
	struct shadeInfo *isectInfo = (struct shadeInfo*)calloc(1, sizeof(struct shadeInfo));
	struct shadeInfo *shadowInfo = (struct shadeInfo*)calloc(1, sizeof(struct shadeInfo));
	
	do {
		//closestIntersection, also often called 't', distance to closest intersection
		//Used to figure out the nearest intersection
		double closestIntersection = 20000.0f;
		double temp;
		int currentSphere = -1;
		int currentPolygon = -1;
		int sphereAmount = worldScene->sphereCount;
		int lightSourceAmount = worldScene->lightCount;
		int objCount = worldScene->objCount;
		
		struct material currentMaterial;
		struct vector polyNormal  = {0.0, 0.0, 0.0};
		struct coord  uv          = {0.0, 0.0};
		struct coord textureCoord = {0.0, 0.0};
		struct vector hitpoint, surfaceNormal;
		
		unsigned int i;
		for (i = 0; i < sphereAmount; ++i) {
			if (rayIntersectsWithSphere(incidentRay, &worldScene->spheres[i], &closestIntersection)) {
				currentSphere = i;
				currentMaterial = worldScene->materials[worldScene->spheres[currentSphere].materialIndex];
			}
		}
		
		isectInfo->closestIntersection = closestIntersection;
		isectInfo->normal = polyNormal;
		unsigned int o;
		for (o = 0; o < objCount; o++) {
			if (rayIntersectsWithNode(worldScene->objs[o].tree, incidentRay, isectInfo)) {
				currentPolygon      = isectInfo->objIndex;
				closestIntersection = isectInfo->closestIntersection;
				polyNormal          = isectInfo->normal;
				//getSurfaceProperties(isectInfo->objIndex, uv, &polyNormal, &textureCoord);
				uv                  = isectInfo->uv;
				currentMaterial = worldScene->objs[o].materials[isectInfo->mtlIndex];
				currentSphere = -1;
			}
		}
		
		//Ray-object intersection detection
		if (currentSphere != -1) {
			struct vector scaled = vectorScale(closestIntersection, &incidentRay->direction);
			hitpoint = addVectors(&incidentRay->start, &scaled);
			surfaceNormal = subtractVectors(&hitpoint, &worldScene->spheres[currentSphere].pos);
			temp = scalarProduct(&surfaceNormal,&surfaceNormal);
			if (temp == 0.0f) break;
			temp = invsqrtf(temp);
			surfaceNormal = vectorScale(temp, &surfaceNormal);
		} else if (currentPolygon != -1) {
			struct vector scaled = vectorScale(closestIntersection, &incidentRay->direction);
			hitpoint = addVectors(&incidentRay->start, &scaled);
			//We get polyNormal from the intersection function
			surfaceNormal = polyNormal;
			temp = scalarProduct(&surfaceNormal,&surfaceNormal);
			if (temp == 0.0f) break;
			temp = invsqrtf(temp);
			//FIXME: Possibly get existing normal here
			surfaceNormal = vectorScale(temp, &surfaceNormal);
		} else {
			//Ray didn't hit any object, set color to ambient
			struct color temp = colorCoef(contrast, worldScene->ambientColor);
			output = addColors(&output, &temp);
			break;
		}
		
		if (scalarProduct(&surfaceNormal, &incidentRay->direction) < 0.0f) {
			surfaceNormal = vectorScale(1.0f, &surfaceNormal);
		} else if (scalarProduct(&surfaceNormal, &incidentRay->direction) > 0.0f) {
			surfaceNormal = vectorScale(-1.0f, &surfaceNormal);
		}
		
		struct lightRay bouncedRay;
		bouncedRay.start = hitpoint;
		
		//Find the value of the light at this point
		unsigned int j;
		for (j = 0; j < lightSourceAmount; ++j) {
			struct light currentLight = worldScene->lights[j];
			struct vector lightPos;
			if (worldScene->camera->areaLights)
				lightPos = getRandomVecOnRadius(currentLight.pos, currentLight.radius);
			else
				lightPos = currentLight.pos;
			
			bouncedRay.direction = subtractVectors(&lightPos, &hitpoint);
			
			double lightProjection = scalarProduct(&bouncedRay.direction, &surfaceNormal);
			if (lightProjection <= 0.0f) continue;
			
			double lightDistance = scalarProduct(&bouncedRay.direction, &bouncedRay.direction);
			double temp = lightDistance;
			
			if (temp <= 0.0f) continue;
			temp = invsqrtf(temp);
			bouncedRay.direction = vectorScale(temp, &bouncedRay.direction);
			lightProjection = temp * lightProjection;
			
			//Calculate shadows
			bool inShadow = false;
			double t = lightDistance;
			unsigned int k;
			for (k = 0; k < sphereAmount; ++k) {
				if (rayIntersectsWithSphere(&bouncedRay, &worldScene->spheres[k], &t)) {
					inShadow = true;
					break;
				}
			}
			
			shadowInfo->closestIntersection = t;
			shadowInfo->normal = polyNormal;
			for (o = 0; o < objCount; o++) {
				if (rayIntersectsWithNode(worldScene->objs[o].tree, &bouncedRay, shadowInfo)) {
					t = shadowInfo->closestIntersection;
					polyNormal = shadowInfo->normal;
					inShadow = true;
					break;
				}
			}
			
			if (!inShadow) {
				//TODO: Calculate specular reflection
				float specularFactor = 1.0;//scalarProduct(&cameraRay.direction, &surfaceNormal) * contrast;
				
				//Calculate Lambert diffusion
				float diffuseFactor = scalarProduct(&bouncedRay.direction, &surfaceNormal) * contrast;
				output.red += specularFactor * diffuseFactor * currentLight.intensity.red * currentMaterial.diffuse.red;
				output.green += specularFactor * diffuseFactor * currentLight.intensity.green * currentMaterial.diffuse.green;
				output.blue += specularFactor * diffuseFactor * currentLight.intensity.blue * currentMaterial.diffuse.blue;
			}
		}
		//Iterate over the reflection
		contrast *= currentMaterial.reflectivity;
		
		//Calculate reflected ray start and direction
		double reflect = 2.0f * scalarProduct(&incidentRay->direction, &surfaceNormal);
		incidentRay->start = hitpoint;
		struct vector tempVec = vectorScale(reflect, &surfaceNormal);
		incidentRay->direction = subtractVectors(&incidentRay->direction, &tempVec);
		
		bounces++;
		
	} while ((contrast > 0.0f) && (bounces <= worldScene->camera->bounces));
	
	free(isectInfo);
	free(shadowInfo);
	
	return output;
}<|MERGE_RESOLUTION|>--- conflicted
+++ resolved
@@ -21,15 +21,11 @@
 /**
  Traverse a k-d tree and see if a ray collides with a polygon.
 
-<<<<<<< HEAD
-//TODO: Move this to kdtree.c
-=======
  @param node Given tree to traverse
  @param ray Ray to check intersection on
  @param info Shading information
  @return True if ray hits a polygon in a leaf node, otherwise false
  */
->>>>>>> 505463a5
 bool rayIntersectsWithNode(struct kdTreeNode *node, struct lightRay *ray, struct shadeInfo *info) {
 	if (rayIntersectWithAABB(node->bbox, ray, &info->closestIntersection)) {
 		struct vector normal;
