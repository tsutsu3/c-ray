--- conflicted
+++ resolved
@@ -201,7 +201,6 @@
 		   scene->lightCount);
 }
 
-<<<<<<< HEAD
 int parseJSON(struct renderer *r, char *inputFileName) {
 	
 	/*
@@ -215,96 +214,6 @@
 	 scene prefs
 	 	inputFilePath, OBJs + transforms, lights, spheres
 	 */
-	
-	
-=======
-/*int buildScene(struct renderer *r, char *inputFile) {
-	printf("Starting C-Ray Scene Tokenizer\n\n");
-	
-	FILE *file = fopen(inputFile, "r");
-	if (!inputFile) {
-		return -1;
-	}
-	
-	//Costants
-	const char *equals = "=", *comma = ",", *closeBlock = "}";
-	char *err = NULL;
-	char *token;
-	char *savePointer;
-	int materialIndex = 0, sphereIndex = 0, objIndex = 0, lightIndex = 0;
-	
-	char line[255];
-	
-	while (fgets(line, sizeof(line), file) != NULL) {
-		//Trim comments
-		if (trimSpaces(line)[0] == '#') {
-			//Ignore
-		}
-		
-		//output image params
-		if (strcmp(trimSpaces(line), "output(){\n") == 0) {
- 
-			 r->image->filePath = "output/";
-			 r->image->fileName = "rendered";
-			 r->image->count = 0;
-			 r->image->size.width = 1280;
-			 r->image->size.height = 800;
-			 r->image->fileType = png;
- 
-			
-			while (trimSpaces(line)[0] != *closeBlock) {
-				err = fgets(trimSpaces(line), sizeof(line), file);
-				if (!err) {
-					printf("Failed to parse image params\n");
-				}
-				if (strncmp(trimSpaces(line), "outputFilePath", 14) == 0) {
-					token = strtok_r(trimSpaces(line), equals, &savePointer);
-					
-				}
-			}
-		}
-		
-		//renderer params
-		if (strcmp(trimSpaces(line), "renderer(){\n") == 0) {
- 
-			 r->threadCount = 0; //Override, 0 defaults to physical core count
-			 r->sampleCount = 25;
-			 r->antialiasing = true;
-			 r->newRenderer = false; //New, recursive rayTracing algorighm (buggy!)
-			 r->tileWidth = 128;
-			 r->tileHeight = 128;
-			 r->tileOrder = renderOrderFromMiddle;
- 
-		}
-		
-		//camera params
-		if (strcmp(trimSpaces(line), "camera(){\n") == 0) {
- 
-			 r->scene->camera->isFullScreen = false;
-			 r->scene->camera->isBorderless = false;
-			 r->scene->camera-> windowScale = 1.0;
-			 
-			 r->scene->camera->         FOV = 80.0;
-			 r->scene->camera->    aperture = 0.0;
-			 r->scene->camera->    contrast = 0.5;
-			 r->scene->camera->bounces = 3;
-			 r->scene->camera->areaLights = true;
-			 And pos + rotations
- 
-		}
-		
-		//Scene, OBJs + transforms
-		if (strcmp(trimSpaces(line), "scene(){\n") == 0) {
-			<#statements#>
-		}
-	}
-	
-	return 0;
-}*/
-
-int testBuild(struct renderer *r, char *inputFileName) {
-	printf("Starting SceneBuilder V0.5\n\n");
->>>>>>> aae10efc
 	
 	return -1;
 }
